--- conflicted
+++ resolved
@@ -138,11 +138,7 @@
 
     # if not hasattr(proj, "disable_adapters") or proj.disable_adapters or proj.merged:
     if getattr(proj, "disable_adapters", True) or proj.merged:
-<<<<<<< HEAD
-        return W, getattr(W, "quant_state", None), None, None, None, bias
-=======
         return W, getattr(W, "quant_state", None), None, None, None, base_layer.bias
->>>>>>> 840988b1
     pass
 
     adapter = getattr(proj, "active_adapters", None)

--- conflicted
+++ resolved
@@ -226,13 +226,9 @@
             raise Exception(
                 f"Unsloth: Critical error since some weights are not initialized.\n"\
                 f"Please try updating Unsloth, transformers and timm via:\n"\
-<<<<<<< HEAD
-                f"`pip install --upgrade --force-reinstall --no-cache-dir --no-deps unsloth unsloth_zoo transformers timm`\n"
+                f"`pip install --upgrade --force-reinstall --no-cache-dir --no-deps unsloth unsloth_zoo transformers timm`\n"\
+                f"{str(record)}"
             )
-=======
-                f"`pip install --upgrade --force-reinstall --no-cache-dir --no-deps unsloth unsloth_zoo transformers timm`\n"\
-                f"{str(record)}")
->>>>>>> 936719df
 pass
 class RaiseUninitialized:
     def __init__(self):

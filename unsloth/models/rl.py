# Copyright 2023-present Daniel Han-Chen & the Unsloth team. All rights reserved.
#
# Licensed under the Apache License, Version 2.0 (the "License");
# you may not use this file except in compliance with the License.
# You may obtain a copy of the License at
#
#     http://www.apache.org/licenses/LICENSE-2.0
#
# Unless required by applicable law or agreed to in writing, software
# distributed under the License is distributed on an "AS IS" BASIS,
# WITHOUT WARRANTIES OR CONDITIONS OF ANY KIND, either express or implied.
# See the License for the specific language governing permissions and
# limitations under the License.

__all__ = [
    "PatchFastRL",
    "vLLMSamplingParams",
]

import torch
from typing import Any, Callable, Dict, List, Literal, Optional, Tuple, Union
import inspect
import os
import re
import torch
from unsloth_zoo.compiler import create_new_function
from unsloth_zoo.logging_utils import PatchRLStatistics
from unsloth_zoo.rl_replacements import RL_REPLACEMENTS
from .rl_replacements import (
    RL_EXTRA_ARGS,
    RL_FUNCTIONS,
    RL_PRE_ITEMS,
    RL_CONFIG_CHANGES,
    RL_METRICS_CHANGES,
)
selective_log_softmax = RL_REPLACEMENTS["selective_log_softmax"]

torch_compile_options = {
    "epilogue_fusion"   : True,
    "max_autotune"      : False, # Disable Triton mm kernels
    "shape_padding"     : True,
    "trace.enabled"     : False,
    "triton.cudagraphs" : False,
}

from trl import __version__ as trl_version

def vLLMSamplingParams(**kwargs):
    from vllm import SamplingParams
    sampling_params = SamplingParams(**kwargs)
    sampling_params._set_kwargs = kwargs
    return sampling_params
pass

def PatchRL(FastLanguageModel):

    from trl.models.utils import unwrap_model_for_generation
    from contextlib import contextmanager

    @contextmanager
    def unsloth_unwrap_model_for_generation(model, *args, **kwargs):
        with unwrap_model_for_generation(model, *args, **kwargs) as unwrapped_model:
            # Put the model in inference mode.
            FastLanguageModel.for_inference(model)

            # We must use .clone for Unsloth since we force inference_mode
            # Rather we should have used no_grad
            original_generate = unwrapped_model.generate
            def generate_with_clone(*args, **kwargs):
                out = original_generate(*args, **kwargs)
                if isinstance(out, torch.Tensor):
                    return out.clone()
                return out
            pass
            unwrapped_model.generate = generate_with_clone

            try:
                yield unwrapped_model
            finally:
                # Restore generate and return
                unwrapped_model.generate = original_generate
                FastLanguageModel.for_training(model)
            pass
        pass
    pass

    import trl.trainer
    trainers = dir(trl.trainer)
    trainers = [x for x in trainers if x.endswith("_trainer")]
    unwrap = "unwrap_model_for_generation"
    for trainer in trainers:
        try: current_trainer = eval(f"trl.trainer.{trainer}")
        except: continue
        if hasattr(current_trainer, unwrap):
            try: exec(f"trl.trainer.{trainer}.{unwrap} = unsloth_{unwrap}")
            except: continue
    pass
pass


RLTrainer_replacement = '''
import os
from typing import *
from dataclasses import dataclass, field
from packaging.version import Version
import torch
import numpy as np
from contextlib import nullcontext
from torch.nn import functional as F
from transformers import DataCollatorForSeq2Seq, DataCollatorForLanguageModeling as TransformersDataCollatorForLanguageModeling

torch_compile_options = {{
    "epilogue_fusion"   : True,
    "max_autotune"      : False,
    "shape_padding"     : True,
    "trace.enabled"     : False,
    "triton.cudagraphs" : False,
}}

{selective_log_softmax_code}
{RL_pre}

@dataclass
class Unsloth{RLConfig_name}({RLConfig_name}):
    """
    {__RLConfig_doc__}
    """
    vllm_sampling_params: Optional[Any] = field(
        default = None,
        metadata = {{'help': 'vLLM SamplingParams'}},
    )
    unsloth_num_chunks : Optional[int] = field(
        default = -1,
        metadata = {{'help': 'Chunk size to reduce memory usage. -1 is most efficient.'}},
    )
    def __init__({RLConfig_arguments},
        vllm_sampling_params = None,
        unsloth_num_chunks = -1,
        **kwargs,
    ):
{RLConfig_extra_args}
        super().__init__({RLConfig_call_args}{RLConfig_kwargs})
        self.vllm_sampling_params = vllm_sampling_params
        self.unsloth_num_chunks = unsloth_num_chunks
pass

{RLTrainer_extras}

class Unsloth{RLTrainer_name}(_Unsloth{RLTrainer_name}):
    """
    {__RLTrainer_doc__}
    """
    def __init__({RLTrainer_arguments},
        **kwargs
    ):
        if args is None: args = Unsloth{RLConfig_name}()
{RLTrainer_extra_args}
        super().__init__({RLTrainer_call_args}{RLTrainer_kwargs})
{RLTrainer_post}
pass
'''

def _patch_trl_rl_trainers(trainer_file = "grpo_trainer"):
    # Patch for vLLM and Unsloth PEFT
    import trl
    import trl.trainer
    try:
        trainer = eval(f"trl.trainer.{trainer_file}")
    except Exception as error:
        return

    # Get SFTTrainer and SFTConfig names
    name   = [x for x in dir(trainer) if x.endswith("Trainer") and x != "Trainer" and trainer_file.split("_")[0] in x.lower()]
    config = [x for x in dir(trainer) if x.endswith("Config")  and x != "Config"  and trainer_file.split("_")[0] in x.lower()]
    if len(name)   != 1: return
    if len(config) != 1: return

    # Get SFTTrainer, SFTConfig
    RLTrainer_name = name[0]
    RLConfig_name  = config[0]
    try: RLTrainer = eval(f"trl.trainer.{trainer_file}.{RLTrainer_name}")
    except: return
    try: RLConfig  = eval(f"trl.trainer.{trainer_file}.{RLConfig_name}" )
    except: return

    # Check name
    if RLTrainer.__name__.startswith("Unsloth"): return
    if RLConfig .__name__.startswith("Unsloth"): return

    # Get old source
    old_RLTrainer_source = inspect.getsource(RLTrainer)
    old_RLConfig_source  = inspect.getsource(RLConfig)

    all_imports = dir(trainer)
    # Fix _deprecate_arguments not getting imported so stop __ but not _
    imports = [x for x in all_imports if not x.startswith("__")]

    # Get default arguments
    EMPTY = inspect.Parameter.empty
    processed = []
    for RLobject in [RLTrainer, RLConfig]:
        parameters = inspect.signature(RLobject.__init__).parameters
        types = (bool, type(None), int, float, str,)
        arguments = ["self"]
        call_args = []
        for k, v in parameters.items():
            if k == "self": continue
            v = v.default
            if v == "\n": v = re.escape("\n")
            if v is EMPTY: arguments.append(k)
            elif type(v) is str:   arguments.append(f"{k} = '{v}'")
            elif type(v) in types: arguments.append(f"{k} = {v}")
            else: continue
            call_args.append(f"{k} = {k}")
        pass
        arguments = f"\n{' '*8}" + f",\n{' '*8}".join(arguments)
        call_args = f"\n{' '*12}" + f",\n{' '*12}".join(call_args)
        processed.append((arguments, call_args,))
    pass

    # Process RLTrainer first
    arguments, call_args = processed[0]
    RLTrainer_post = ""

    # Add tokenizer if not seen
    if "tokenizer" not in parameters and "processing_class" in parameters:
        arguments += f",\n{' '*8}tokenizer = None"
        call_args = call_args.replace(
            "processing_class = processing_class",
            "processing_class = tokenizer if tokenizer is not None else processing_class",
        )
    pass

    # Edit bf16, fp16 by checking model's torch_dtype directly
    extra_args = ""
    if "args" in call_args and "model" in call_args:
        mixed_precision = \
        "use_bf16 = getattr(args, 'bf16', False)\n"\
        "if type(use_bf16) is not bool: use_bf16 = False\n"\
        "use_fp16 = getattr(args, 'fp16', False)\n"\
        "if type(use_fp16) is not bool: use_fp16 = False\n"\
        "force_float32 = False\n"\
        "if os.environ.get('UNSLOTH_FORCE_FLOAT32', '0') == '1':\n"\
        "    print('Unsloth: Switching to float32 training since model cannot work with float16')\n"\
        "    force_float32 = True\n"\
        "mixed_precision_dtype = os.environ.get('UNSLOTH_MIXED_PRECISION', 'float32')\n"\
        "dtype = getattr(model.config, 'torch_dtype', None)\n"\
        "if dtype is None: dtype = model.get_input_embeddings().dtype\n"\
        "from unsloth_zoo.utils import _get_dtype\n"\
        "dtype = _get_dtype(dtype)\n"\
        "float16 = dtype == torch.float16\n"\
        "if not force_float32 and (float16 and use_bf16): raise TypeError('Unsloth: Model is in float16 precision but you want to use bfloat16 precision. Set fp16 to `True` and bf16 to `False`')\n"\
        "if not force_float32 and (not float16 and use_fp16): raise TypeError('Unsloth: Model is in bfloat16 precision but you want to use float16 precision. Set fp16 to `False` and bf16 to `True`')\n"\
        "if force_float32:\n"\
        "    args.fp16 = False\n"\
        "    args.bf16 = False\n"\
        "    os.environ['ACCELERATE_MIXED_PRECISION'] = 'no'\n"\
        "elif (not use_bf16 and not use_fp16) and mixed_precision_dtype == 'float32':\n"\
        "    args.fp16 = float16\n"\
        "    args.bf16 = not float16\n"\
        "    os.environ['ACCELERATE_MIXED_PRECISION'] = 'fp16' if float16 else 'bf16'\n"
        "elif mixed_precision_dtype == 'bfloat16':\n"\
        "    args.fp16 = False\n"\
        "    args.bf16 = False\n"\
        "    os.environ['ACCELERATE_MIXED_PRECISION'] = 'no'\n"
        extra_args += mixed_precision
    pass

    # Check if per_device_eval_batch_size (default 8) bigger than bsz
    # Also use FP16 / BF16 evaluation
    if "args" in call_args:
        # Check eval_dataset first
        if "eval_dataset" in call_args:
            check_eval_dataset = \
            "if getattr(args, 'eval_dataset', None) is not None and "\
            "getattr(args, 'eval_strategy', 'no') == 'no':\n"\
            "    args.eval_strategy = 'steps'\n"\
            "    if getattr(args, 'eval_steps', None) is None: args.eval_steps = 0.1\n"
            extra_args += check_eval_dataset
        pass

        # Check if gradient accumulation bug fix is applied
        check_ga = \
        "ga_steps = getattr(args, 'gradient_accumulation_steps', None)\n"\
        "if ga_steps is not None and ga_steps > 1:\n"\
        "    from transformers import __version__ as transformers_version\n"\
        "    if Version(transformers_version) <= Version('4.45.2'):\n"\
        "        print('**** Unsloth: Please use our fixed gradient_accumulation_steps by updating transformers, TRL and Unsloth!\\n'\n"\
        "              '`pip install --upgrade --no-cache-dir --force-reinstall --no-deps unsloth transformers trl unsloth_zoo`')\n"
        extra_args += check_ga

        eval_changes = \
        "if getattr(args, 'eval_strategy', 'no') != 'no':\n"\
        "    eval_bsz = getattr(args, 'per_device_eval_batch_size', 8)\n"\
        "    if eval_bsz == 8 and args.per_device_train_batch_size < eval_bsz: args.per_device_eval_batch_size = args.per_device_train_batch_size\n"\
        "    if getattr(args, 'eval_accumulation_steps', None) is None and ga_steps is not None: args.eval_accumulation_steps = ga_steps\n"\
        "fp16_full_eval = getattr(args, 'fp16_full_eval', False)\n"\
        "if type(fp16_full_eval) is not bool: fp16_full_eval = False\n"\
        "bf16_full_eval = getattr(args, 'bf16_full_eval', False)\n"\
        "if type(bf16_full_eval) is not bool: bf16_full_eval = False\n"\
        "if args.fp16 and bf16_full_eval: args.bf16_full_eval = False; args.fp16_full_eval = True\n"\
        "if args.bf16 and fp16_full_eval: args.bf16_full_eval = True; args.fp16_full_eval = False\n"\
        "if force_float32:\n"\
        "    args.bf16_full_eval = False\n"\
        "    args.fp16_full_eval = False\n"\
        "elif os.environ.get('UNSLOTH_MIXED_PRECISION', 'float32') == 'bfloat16':\n"\
        "    args.bf16_full_eval = True\n"\
        "    args.fp16_full_eval = False\n"\
        "elif not bf16_full_eval and not fp16_full_eval:\n"\
        "    args.bf16_full_eval = args.bf16\n"\
        "    args.fp16_full_eval = args.fp16\n"
        extra_args += eval_changes
    pass

    # Force logits to be produced if preprocess_logits_for_metrics or compute_metrics is used
    if "model" in call_args:
        logits_check = \
        "_output_logits = False\n"\
        "if locals().get('compute_metrics', None) is not None: _output_logits = True\n"\
        "if locals().get('preprocess_logits_for_metrics', None) is not None: _output_logits = True\n"\
        "if _output_logits:\n"\
        "    os.environ['UNSLOTH_RETURN_LOGITS'] = '1'\n"
        extra_args += logits_check
    pass

    # Check max_seq_length
    if "model" in call_args:
        length_check = \
        "if 'max_seq_length' not in locals() and not hasattr(args, 'max_seq_length'):\n"\
        "    pass\n"\
        "else:\n"\
        "    model_max_seq_length = getattr(model, 'max_seq_length', None)\n"\
        "    args_max_seq_length  = getattr(args,  'max_seq_length', None)\n"\
        "    if args_max_seq_length is None and model_max_seq_length is not None:\n"\
        "        max_seq_length = model.max_seq_length\n"\
        "        if hasattr(args, 'max_seq_length'): args.max_seq_length = max_seq_length\n"
        "    elif args_max_seq_length is not None and model_max_seq_length is not None:\n"\
        "        if args_max_seq_length > model_max_seq_length:\n"\
        "            print('Unsloth: You set `max_seq_length` as ' + str(args_max_seq_length) + ' but \n"\
        "                   the maximum the model supports is ' + str(model_max_seq_length) + '. We shall reduce it.')\n"\
        "            args.max_seq_length = model_max_seq_length\n"
        extra_args += length_check

        # At this point max_seq_length might be set, but trl is moving to max_length
        if trainer_file == "sft_trainer":
            max_length_check = \
            "if 'max_length' not in locals() and not hasattr(args, 'max_length'):\n"\
            "    pass\n"\
            "else:\n"\
            "    if hasattr(args, 'max_seq_length') and args.max_seq_length is not None and args.max_seq_length > 0:\n"\
            "        if hasattr(args, 'max_length'):\n"\
            "            args.max_length = args.max_seq_length\n"\
            "            max_length = args.max_length\n"\
            "    else:\n"\
            "        model_max_length = getattr(model, 'max_seq_length', None)\n"\
            "        # print(model_max_length, 'mml1')\n"\
            "        if model_max_length is None: model_max_length = getattr(model, 'max_length', None)\n"\
            "        # print(model_max_length, 'mml2')\n"\
            "        if model_max_length is not None:\n"\
            "            args.max_length = model_max_length\n"\
            "            max_length = args.max_length\n"\
            "        elif hasattr(args, 'max_length') and args.max_length is not None:\n"\
            "            max_length = args.max_length\n"\
            "            # if we are here, then we are in a weird case where max_length is set but max_seq_length is not set\n"\
            "            setattr(model, 'max_seq_length', max_length)\n"\
            "        else:\n"\
            "            print('Unsloth: We did not find `max_seq_length` or `max_length` in the model or args. We will set it to 1024.')\n"\
            "            args.max_length = 1024\n"
            extra_args += max_length_check
    pass

    # Enable for training and move padding side of tokenizer to right
    if "model" in call_args:
        training_check = \
        "if model is not None and hasattr(model, 'for_training'):\n"\
        "    model.for_training()\n"\
        "if 'tokenizer' in locals() and hasattr(tokenizer, 'padding_side'): tokenizer.padding_side = 'right'\n"\
        "if 'processing_class' in locals():\n"\
        "    if hasattr(processing_class, 'padding_side'): processing_class.padding_side = 'right'\n"\
        "    if hasattr(processing_class, 'tokenizer') and hasattr(processing_class.tokenizer, 'padding_side'): "\
        "processing_class.tokenizer.padding_side = 'right'\n"
        extra_args += training_check
    pass

    # Check data collator if it's correct!
    if "data_collator" in call_args and "train_dataset" in call_args:
        data_collator_check = \
        "__tokenizer = processing_class if 'processing_class' in locals() else tokenizer\n"\
        "from unsloth_zoo.vision_utils import UnslothVisionDataCollator\n"\
        "if not isinstance(data_collator, UnslothVisionDataCollator):\n"\
        "    if isinstance(data_collator, DataCollatorForSeq2Seq) and 'labels' not in train_dataset.column_names:\n"\
        "        data_collator = TransformersDataCollatorForLanguageModeling(__tokenizer, mlm = False, mlm_probability = 0.0)\n"\
        "    elif isinstance(data_collator, TransformersDataCollatorForLanguageModeling) and 'labels' in train_dataset.column_names:\n"\
        "        data_collator = DataCollatorForSeq2Seq(__tokenizer)\n"\
        "else:\n"\
        "    if hasattr(args, 'remove_unused_columns'): args.remove_unused_columns = False\n"\
        "    if hasattr(args, 'dataset_text_field'): args.dataset_text_field = ''\n"\
        "    if hasattr(args, 'dataset_kwargs'): args.dataset_kwargs = {'skip_prepare_dataset': True}\n"
        extra_args += data_collator_check

        # Also check if .pad exists -> if not, and is VLM, then change it!
        pad_check = \
        "if not isinstance(data_collator, UnslothVisionDataCollator):\n"\
        "    if not hasattr(__tokenizer, 'pad') and hasattr(__tokenizer, 'tokenizer'):\n"\
        "        if isinstance(data_collator, DataCollatorForSeq2Seq):\n"\
        "            data_collator = DataCollatorForSeq2Seq(__tokenizer.tokenizer)\n"\
        "        else:\n"\
        "            data_collator = TransformersDataCollatorForLanguageModeling(__tokenizer.tokenizer, mlm = False, mlm_probability = 0.0)\n"
        extra_args += pad_check
    pass

    # Check NEFTune
    if "model" in call_args:
        neftune_check = \
        "if hasattr(self, 'neftune_hook_handle'):\n"\
        "    self.neftune_hook_handle.remove()\n"\
        "    if hasattr(self, 'neftune_hook_handle'): del self.neftune_hook_handle\n"\
        "if getattr(args, 'neftune_noise_alpha', None) is not None:\n"\
        "    model.get_input_embeddings().neftune_noise_alpha = self.neftune_noise_alpha\n"\
        "pass\n"
        RLTrainer_post += neftune_check
    pass

    # Edit optional metrics
    other_metrics_processor = ""
    if trainer_file in RL_METRICS_CHANGES:
        process_extra_args = RL_METRICS_CHANGES[trainer_file]
        for process_extra_arg in process_extra_args:
            other_metrics_processor += process_extra_arg(old_RLTrainer_source, old_RLConfig_source)
    pass

    # Add statistics as well!
    extra_args += \
        "other_metrics = []\n"\
        f"{other_metrics_processor}\n"\
        "from unsloth_zoo.logging_utils import PatchRLStatistics\n"\
        f"PatchRLStatistics('{trainer_file}', other_metrics)\n"

    # Patch optional args
    if trainer_file in RL_EXTRA_ARGS:
        process_extra_args = RL_EXTRA_ARGS[trainer_file]
        for process_extra_arg in process_extra_args:
            extra_args += process_extra_arg(call_args, extra_args)
    pass

    # Create RLTrainer args
    extra_args = extra_args.split("\n")
    extra_args = "\n".join(" "*8 + x for x in extra_args)
    RLTrainer_post = RLTrainer_post.split("\n")
    RLTrainer_post = "\n".join(" "*8 + x for x in RLTrainer_post)
    RLTrainer_arguments  = arguments
    RLTrainer_extra_args = extra_args
    RLTrainer_call_args  = call_args

    # Fix RLConfig next
    arguments, call_args = processed[1]
    extra_args = ""

    # Edit GA / bsz and weight_decay
    replacements = {
        "output_dir"                    : None,
        "logging_nan_inf_filter"        : False,
        "per_device_train_batch_size"   : 4,
        "gradient_accumulation_steps"   : 2,
        "weight_decay"                  : 0.01,
        "warmup_ratio"                  : 0.1,
        "seed"                          : 3407,
        "optim"                         : "adamw_8bit",
        "learning_rate"                 : 5e-05,
        "per_device_eval_batch_size"    : 4,
        "eval_accumulation_steps"       : 2,
        "torch_empty_cache_steps"       : 250,
        "logging_steps"                 : 1,
        "max_seq_length"                : None,
        "num_generations"               : 8,
        "top_k"                         : None,
        "vllm_mode"                     : "colocate",
        "generation_kwargs"             : {},
        "bf16"                          : False,
        "fp16"                          : False,
        "include_tokens_per_second"     : False,
        "include_num_input_tokens_seen" : False,
        "auto_find_batch_size"          : True, # Auto /2 batch size
        "dataloader_pin_memory"         : True,
<<<<<<< HEAD
        # Might fail so disable for now
        # "dataloader_persistent_workers" : True, # Keeps dataloader in RAM
        # "dataloader_prefetch_factor"    : 2,
        # "dataloader_num_workers"        : 2, # Default is 0 means 1
=======
        "dataloader_num_workers"        : 1,
>>>>>>> 0eb61fbe
    }
    for k, v in replacements.items():
        x = f"{k}( = [^,\n]{{1,}})?,\n"
        y = f"'{v}'" if type(v) is str else f"{v}"
        y = f"{k} = {y},\n"
        arguments = re.sub(x, y, arguments)
    pass

    # Fix GRPO beta default as 0.001 TRL used to be 0.04, now 0.00!
    # https://github.com/huggingface/trl/pull/3516
    # https://verl.readthedocs.io/en/latest/examples/config.html
    if trainer_file == "grpo_trainer":
        replacements = {
            "beta" : 0.001,
        }
        for k, v in replacements.items():
            x = f"{k}( = [^,\n]{{1,}})?,\n"
            y = f"'{v}'" if type(v) is str else f"{v}"
            y = f"{k} = {y},\n"
            arguments = re.sub(x, y, arguments)
        pass
    pass

    # Warn on too large or too small learning rate
    if " learning_rate" in call_args:
        learning_rate_check = \
        "if learning_rate < 1e-7: raise FloatingPointError(f'Unsloth: Your learning rate of `{learning_rate}` is too small and less than 1e-7! "\
        "Consider increasing it, otherwise gradient updates will be close to 0!')\n"\
        "if learning_rate > 1: raise OverflowError(f'Unsloth: Your learning rate of `{learning_rate}` is way too larger > 1! "\
        "Consider decreasing it to 1e-1, otherwise gradient updates will explode!')\n"
        extra_args += learning_rate_check
    pass

    # Add output_dir saving
    if "output_dir" in call_args:
        # Default checks
        saving_check = \
        "if output_dir is None and save_strategy == 'steps' and save_steps == 500:\n"\
        "    output_dir = 'unsloth_training_checkpoints'\n"\
        "    save_strategy = 'no'\n"
        extra_args += saving_check
    pass

    # Edit dataset_num_proc
    if "dataset_num_proc" in call_args:
        num_proc_check = \
        "if dataset_num_proc is None:\n"\
        "    from multiprocessing import cpu_count\n"\
        "    dataset_num_proc = min(cpu_count()*2, 2)\n"
        extra_args += num_proc_check
    pass

    # Check for loss_type = dr_grpo and scale_rewards for GRPO
    if "loss_type" in call_args and "scale_rewards" in call_args:
        # See https://github.com/huggingface/trl/issues/3130#issuecomment-2746947835
        # DAPO uses per token loss so BNPO loss used
        check_dr_grpo = \
        "if loss_type.lower() == 'dr_grpo':\n"\
        "    loss_type = 'dr_grpo'\n"\
        "elif loss_type.lower() == 'dapo':\n"\
        "    loss_type = 'dapo'\n"\
        "if loss_type.lower() == 'dr_grpo':\n"\
        "    if scale_rewards == None:\n"\
        "        scale_rewards = True\n"\
        "    elif scale_rewards == True:\n"\
        "        print('Unsloth: The Dr GRPO paper recommends setting `scale_rewards` to False! Will override. Set it to `None` to force False.')\n"\
        "        scale_rewards = False\n"\
        "elif loss_type.lower() == 'dapo':\n"\
        "    print('Unsloth: The DAPO paper recommends `mask_truncated_completions = True`')\n"\
        "    print('Unsloth: The DAPO paper recommends `epsilon_high = 0.28`')\n"\
        "    print('Unsloth: The DAPO paper recommends setting `beta = 0.0` to remove the KL term')\n"\
        "    mask_truncated_completions = True\n"\
        "    epsilon_high = 0.28\n"\
        "    beta = 0.0\n"\
        "    loss_type = 'bnpo'\n"\
        "\n"
        extra_args += check_dr_grpo
    pass

    # Check GRPO num_generations mismatch
    if "per_device_train_batch_size" in call_args and "num_generations" in call_args:
        check_num_generations = \
        "if (per_device_train_batch_size // num_generations) * num_generations != per_device_train_batch_size:\n"\
        "    print('Unsloth: We now expect `per_device_train_batch_size` to be a multiple of `num_generations`.\\n"\
                   "We will change the batch size of ' + str(per_device_train_batch_size) + ' to the `num_generations` of ' + str(num_generations))\n"\
        "    per_device_train_batch_size = num_generations\n"\
        "\n"
        extra_args += check_num_generations
    pass

    # Check temperature must not be <= 0. Also stop if >= 10
    if "temperature" in call_args:
        check_temperature = \
        "if temperature <= 0:\n"\
        "    raise MathError('Unsloth: Please set a positive non-zero temperature since your results will be wrong.')\n"\
        "elif temperature >= 10:\n"\
        "    raise MathError('Unsloth: Please set a positive non-zero temperature less than 10, since sampling will be quite erratic.')\n"\
        "\n"
        extra_args += check_temperature
    pass

    # Edit config with anything extra
    if trainer_file in RL_CONFIG_CHANGES:
        process_extra_args = RL_CONFIG_CHANGES[trainer_file]
        for process_extra_arg in process_extra_args:
            extra_args += process_extra_arg(old_RLTrainer_source, old_RLConfig_source)
    pass

    # Edit report_to and default it to nothing if max_steps is like 60

    # Create RLConfig args
    extra_args = extra_args.split("\n")
    extra_args = "\n".join(" "*8 + x for x in extra_args)
    RLConfig_arguments  = arguments
    RLConfig_extra_args = extra_args
    RLConfig_call_args  = call_args

    # Patch vLLM and other functions
    RLTrainer_extras = patch_functions(RLTrainer, trainer_file, RLTrainer_name, all_imports, imports)
    if RLTrainer_extras is None:
        RLTrainer_extras = f"_Unsloth{RLTrainer_name} = {RLTrainer_name}"

    # Create full module
    exec(f"from trl.trainer import ({RLTrainer_name}, {RLConfig_name},)")
    __RLTrainer_doc__ = eval(f"trl.trainer.{RLTrainer_name}").__doc__
    if __RLTrainer_doc__ is None: __RLTrainer_doc__ = ""
    __RLConfig_doc__  = eval(f"trl.trainer.{RLConfig_name}") .__doc__
    if __RLConfig_doc__ is None: __RLConfig_doc__ = ""

    # Get all pre-modules
    if trainer_file in RL_PRE_ITEMS:
        RL_pre = "\n".join(RL_PRE_ITEMS[trainer_file])
    else:
        RL_pre = ""
    pass

    # Check if SamplingParams is in there
    if "SamplingParams" in old_RLTrainer_source:
        RL_pre = RL_pre + "\n" + inspect.getsource(vLLMSamplingParams)
    pass

    # Selective log softmax
    selective_log_softmax_code = inspect.getsource(selective_log_softmax)

    # Get final source code
    RLTrainer_source = RLTrainer_replacement.format(
        RLTrainer_name       = RLTrainer_name,
        __RLTrainer_doc__    = __RLTrainer_doc__,
        RLTrainer_arguments  = RLTrainer_arguments,
        RLTrainer_extra_args = RLTrainer_extra_args,
        RLTrainer_call_args  = RLTrainer_call_args,
        RLTrainer_kwargs     = ",**kwargs"[1 if RLTrainer_call_args.endswith(",") else 0:],

        RLConfig_name        = RLConfig_name,
        __RLConfig_doc__     = __RLConfig_doc__,
        RLConfig_arguments   = RLConfig_arguments,
        RLConfig_extra_args  = RLConfig_extra_args,
        RLConfig_call_args   = RLConfig_call_args,
        RLConfig_kwargs      = ",**kwargs"[1 if RLConfig_call_args .endswith(",") else 0:],

        RLTrainer_extras     = RLTrainer_extras,
        RLTrainer_post       = RLTrainer_post,
        RL_pre               = RL_pre,

        selective_log_softmax_code = selective_log_softmax_code,
    )

    if RLTrainer_name == "SFTTrainer":
        original_text = 'self._signature_columns = ["input_ids", "attention_mask", "completion_mask"]'
        new_text = 'self._signature_columns = ["input_ids", "attention_mask", "completion_mask","labels"]'
        RLTrainer_source = RLTrainer_source.replace(original_text, new_text)

    # Remove multiple doc strings
    if __RLConfig_doc__ != "" and RLTrainer_source.count(__RLTrainer_doc__) == 2:
        RLTrainer_source = RLTrainer_source.replace(__RLTrainer_doc__, "", 1)
    pass

    # Remove multiple newlines
    RLTrainer_source = re.sub(r"[\n]{3,}", "\n", RLTrainer_source)

    # Create new function
    created_module = create_new_function(
        f"Unsloth{RLTrainer_name}",
        RLTrainer_source,
        f"trl.trainer.{trainer_file}",
        imports,
        overwrite = False,
    )

    # Patch Trainer
    exec(f"trl.{RLTrainer_name} = created_module.Unsloth{RLTrainer_name}", locals(), globals())
    exec(f"trl.trainer.{RLTrainer_name} = created_module.Unsloth{RLTrainer_name}", locals(), globals())
    exec(f"trl.trainer.{trainer_file}.{RLTrainer_name} = created_module.Unsloth{RLTrainer_name}", locals(), globals())

    # Patch Config
    exec(f"trl.{RLConfig_name} = created_module.Unsloth{RLConfig_name}", locals(), globals())
    exec(f"trl.trainer.{RLConfig_name} = created_module.Unsloth{RLConfig_name}", locals(), globals())
    exec(f"trl.trainer.{trainer_file}.{RLConfig_name} = created_module.Unsloth{RLConfig_name}", locals(), globals())
pass


def patch_functions(RLTrainer, trainer_file, RLTrainer_name, all_imports, imports):
    init = inspect.getsource(RLTrainer.__init__)
    old_init = init

    # Remove brackets in comments since it interferes ie (...)
    comments = re.findall(r"\#[^\n]{1,}\n", init)
    bracketed_comments = [x for x in comments if "(" in x or ")" in x]
    # Replace with [...] instead
    for bracketed_comment in bracketed_comments:
        init = init.replace(
            bracketed_comment,
            bracketed_comment.replace("(", "[").replace(")", "]"),
        )
    pass


    # Remove peft_config
    init = init.replace("elif peft_config is None:", "elif False:")
    init = init.replace("elif peft_config is not None:", "elif False:")
    init = init.replace("if peft_config is None:", "if False:")
    init = init.replace("if peft_config is not None:", "if False:")
    init = init.replace("get_peft_model(model, peft_config)", "model")

    # Set use_vllm if not set
    if "args.use_vllm" in init and "model" in init and "args" in init:
        # .*? matches first match. .+? matches final match.
        replacer = re.findall(
            r"def __init__\(.*?\).*?\:\n",
            init,
            flags = re.MULTILINE | re.DOTALL,
        )
        if len(replacer) != 0:
            replacer = replacer[0]
            vllm_setter = "\n" + " "*8 + \
            "if hasattr(model, 'vllm_engine') and hasattr(args, 'use_vllm'):\n" + \
            " " * 12 + "if (getattr(args, 'use_vllm', False) == False):\n" + \
            " " * 16 + "args.use_vllm = True\n"

            if "grpo" in trainer_file and trl_version >= "0.18":
                # If model has vllm_engine, then use vllm in colocate mode. Donot wait for server
                vllm_setter += \
                " " * 12 + "args.vllm_mode='colocate'\n"

            init = init.replace(replacer, replacer + vllm_setter)
        pass
    pass

    vllm_part = re.findall(
        r"(\n[\s]{8}"\
        r"if (self|args)\.use_vllm\:.*?"\
        r"\n[\s]{8}"\
        "else:\n)",
        init,
        flags = re.MULTILINE | re.DOTALL,
    )
    if len(vllm_part) == 1:
        vllm_part, args = vllm_part[0][0], vllm_part[0][1]
        # Strip all comments
        new_vllm_part = re.sub(r"^\s*\#[^\n]*\n?", "", vllm_part, flags=re.MULTILINE) # to also remove whole comment line instead of just starting at #
        new_vllm_part = re.sub(r"\s*\#.*$", "", new_vllm_part, flags=re.MULTILINE) # remove comments that occur after code

        # Get SamplingParams
        sampling_params = re.findall(
            r"\n[\s]{4,}(self\.[^\s]{1,}[\s]{0,}\=[\s]{0,}"\
            r"SamplingParams\(.+?\))",
            new_vllm_part,
            flags = re.MULTILINE | re.DOTALL,
        )

        if len(sampling_params) == 1:
            sampling_params = sampling_params[0]
            # Fix guided_decoding
            sampling_params = sampling_params.replace(
                "guided_decoding=guided_decoding,",
                'guided_decoding='\
                'GuidedDecodingParams(backend="outlines", regex=args.vllm_guided_decoding_regex) '\
                'if getattr(args, "vllm_guided_decoding_regex", None) is not None else None,',
            )
            # Replace with our vLLM engine
            sampling_params = \
                " "*12 + "self.llm = model.vllm_engine; self._last_loaded_step = 0; " + \
                sampling_params # Add spaces

            # count the indentation of last line of sampling_params.
            last_line = sampling_params.split("\n")[-1]
            last_prev_line = sampling_params.split("\n")[-2]
            last_prev_indentation = len(last_prev_line) - len(last_prev_line.lstrip())
            last_indentation = len(last_line) - len(last_line.lstrip())


            # Add extra arguments to SamplingParams
            extra = "**getattr(getattr(args, 'vllm_sampling_params', vLLMSamplingParams()), '_set_kwargs', {})"
            # Backwards replace
            to_replace = ",\n" + " "*last_prev_indentation + extra + ",\n" + " "*last_indentation + ")"
            sampling_params = to_replace.join(sampling_params.rsplit(")", 1))
            # Strip multiple commas
            sampling_params = re.sub(r"[\,][\s]{0,}\,", ",", sampling_params)

            new_vllm_part = \
                f"\n{' '*8}if {args}.use_vllm:\n{sampling_params}"\
                f"\n{' '*8}else:\n"
        pass

        if trl_version >= "0.18":
            # Replace LLM init with already existing vLLM engine for colocate mode
            vllm_llm_init_pattern = r"self\.llm\s*=\s*LLM\(.*?\)*\)\s*?\n(?!,)"
            vllm_llm_replacement = "self.llm = model.vllm_engine\n"
            new_vllm_part = re.sub(
                vllm_llm_init_pattern,
                vllm_llm_replacement,
                new_vllm_part,
                flags=re.DOTALL  # Ensure . matches newlines [[5]]
            )

        init = init.replace(vllm_part, new_vllm_part)

    pass

    # Search for vLLM calling in all child functions
    functions = dir(RLTrainer)
    RLTrainer_source = inspect.getsource(RLTrainer)
    functions = [x for x in functions if f"def {x}" in RLTrainer_source]

    changed = {"__init__" : (old_init, init,)}
    edit_functions = RL_FUNCTIONS.get(trainer_file, [])

    for function in functions:
        if not hasattr(RLTrainer, function): continue
        fx = getattr(RLTrainer, function)
        try: source = inspect.getsource(fx)
        except: continue
        original_source = source

        # Check for function
        for edit_function in edit_functions:
            source = edit_function(function, source)
        pass

        # llm_model = self.llm.llm_engine.model_executor.driver_worker.model_runner.model
        source = re.sub(
            r"(\n[\s]{4,}).+?model_executor\.driver_worker.+?\n",
            r"\n\1pass\n",
            source,
        )

        # llm_model.load_weights(model.state_dict().items())
        source = re.sub(
            r"(\n[\s]{4,}).+?load_weights\(.+?\n",
            r"\n\1pass\n",
            source,
        )

        # .state_dict()
        source = re.sub(
            r"\.state_dict\(\)",
            r"",
            source,
        )

        # Replace self.llm.generate and self.llm.chat
        lora_name = trainer_file + "_lora_model"
        source = re.sub(
            r"(self\.llm\.(?:generate|chat)\([^\)]{1,})\)",
            r"\1, lora_request = self.model.load_lora('" + lora_name + r"', load_tensors = True))",
            source
        )

        # Skip if no changes done
        if source == original_source: continue

        # Find all imports
        imports += [x for x in all_imports if not x.startswith("_") and x in source]

        changed[function] = (original_source, source,)
    pass

    # Import all functions
    imports = list(set(imports))

    # Patch all functions
    for function in changed:
        old, new = changed[function]
        RLTrainer_source = RLTrainer_source.replace(old, new)
    pass

    RLTrainer_source = RLTrainer_source.replace(
        f"class {RLTrainer_name}", f"class _Unsloth{RLTrainer_name}", 1
    )
    return RLTrainer_source
pass


def patch_trl_rl_trainers():
    # Patch all TRL modules if they have vLLM or PEFT
    import trl.trainer
    all_trainers = dir(trl.trainer)
    all_trainers = [x for x in all_trainers if x.islower() and x.endswith("_trainer")]
    for trainer in all_trainers:
        _patch_trl_rl_trainers(trainer)
    return
pass


def PatchFastRL(algorithm = None, FastLanguageModel = None):
    if FastLanguageModel is not None: PatchRL(FastLanguageModel)
    patch_trl_rl_trainers()
    if type(algorithm) is str and algorithm.islower():
        PatchRLStatistics(algorithm)
pass<|MERGE_RESOLUTION|>--- conflicted
+++ resolved
@@ -482,14 +482,10 @@
         "include_num_input_tokens_seen" : False,
         "auto_find_batch_size"          : True, # Auto /2 batch size
         "dataloader_pin_memory"         : True,
-<<<<<<< HEAD
         # Might fail so disable for now
         # "dataloader_persistent_workers" : True, # Keeps dataloader in RAM
         # "dataloader_prefetch_factor"    : 2,
         # "dataloader_num_workers"        : 2, # Default is 0 means 1
-=======
-        "dataloader_num_workers"        : 1,
->>>>>>> 0eb61fbe
     }
     for k, v in replacements.items():
         x = f"{k}( = [^,\n]{{1,}})?,\n"

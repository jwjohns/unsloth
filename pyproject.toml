[build-system]
requires = ["setuptools", "setuptools-scm"]
build-backend = "setuptools.build_meta"

[project]
name = "unsloth"
dynamic = ["version"]
description = "2-5X faster LLM finetuning"
readme = "README.md"
<<<<<<< HEAD
requires-python = ">=3.9,<=3.12"
=======
requires-python = ">=3.9,<3.13"
>>>>>>> 53202efb
license = {file = "LICENSE"}
keywords = ["ai", "llm",]
authors = [
    {email = "info@unsloth.ai"},
    {name = "Unsloth AI team"},
]
maintainers = [
    {name = "Daniel Han", email = "danielhanchen@gmail.com"},
    {name = "Michael Han", email = "info@unsloth.ai"},
]
classifiers = [
    "Programming Language :: Python",
]

[tool.setuptools.dynamic]
version = {attr = "unsloth.models._utils.__version__"}

[tool.setuptools]
include-package-data = false

[tool.setuptools.packages.find]
exclude = ["images*"]

[project.optional-dependencies]
triton = [
    "triton @ https://github.com/woct0rdho/triton-windows/releases/download/v3.2.0-windows.post10/triton-3.2.0-cp39-cp39-win_amd64.whl ; python_version=='3.9' and platform_system == 'Windows'",
    "triton @ https://github.com/woct0rdho/triton-windows/releases/download/v3.2.0-windows.post10/triton-3.2.0-cp310-cp310-win_amd64.whl ; python_version=='3.10' and platform_system == 'Windows'",
    "triton @ https://github.com/woct0rdho/triton-windows/releases/download/v3.2.0-windows.post10/triton-3.2.0-cp311-cp311-win_amd64.whl ; python_version=='3.11' and platform_system == 'Windows'",
    "triton @ https://github.com/woct0rdho/triton-windows/releases/download/v3.2.0-windows.post10/triton-3.2.0-cp312-cp312-win_amd64.whl ; python_version=='3.12' and platform_system == 'Windows'"
]

huggingface = [
    "unsloth_zoo>=2025.3.2",
    "packaging",
    "tyro",
    "transformers>=4.46.1,!=4.47.0",
    "datasets>=2.16.0",
    "sentencepiece>=0.2.0",
    "tqdm",
    "psutil",
    "wheel>=0.42.0",
    "numpy",
    "accelerate>=0.34.1",
    "trl>=0.7.9,!=0.9.0,!=0.9.1,!=0.9.2,!=0.9.3,!=0.15.0,<=0.15.2",
    "peft>=0.7.1,!=0.11.0",
    "protobuf<4.0.0",
    "huggingface_hub",
    "hf_transfer",
    "unsloth[triton]",
]
windows=[
    "unsloth[huggingface]",
    "bitsandbytes>=0.41.1 ; platform_system == 'Windows'",
    "xformers>=0.0.22.post7 ; platform_system == 'Windows'",
]
cu118only = [
    "xformers @ https://download.pytorch.org/whl/cu118/xformers-0.0.22.post7%2Bcu118-cp39-cp39-manylinux2014_x86_64.whl ; python_version=='3.9' and platform_system == 'Linux'",
    "xformers @ https://download.pytorch.org/whl/cu118/xformers-0.0.22.post7%2Bcu118-cp310-cp310-manylinux2014_x86_64.whl ; python_version=='3.10' and platform_system == 'Linux'",
    "xformers @ https://download.pytorch.org/whl/cu118/xformers-0.0.22.post7%2Bcu118-cp311-cp311-manylinux2014_x86_64.whl ; python_version=='3.11' and platform_system == 'Linux'",
]
cu121only = [
    "xformers @ https://download.pytorch.org/whl/cu121/xformers-0.0.22.post7-cp39-cp39-manylinux2014_x86_64.whl ; python_version=='3.9' and platform_system == 'Linux'",
    "xformers @ https://download.pytorch.org/whl/cu121/xformers-0.0.22.post7-cp310-cp310-manylinux2014_x86_64.whl ; python_version=='3.10' and platform_system == 'Linux'",
    "xformers @ https://download.pytorch.org/whl/cu121/xformers-0.0.22.post7-cp311-cp311-manylinux2014_x86_64.whl ; python_version=='3.11' and platform_system == 'Linux'",
]
cu118onlytorch211 = [
    "xformers @ https://download.pytorch.org/whl/cu118/xformers-0.0.23%2Bcu118-cp39-cp39-manylinux2014_x86_64.whl ; python_version=='3.9' and platform_system == 'Linux'",
    "xformers @ https://download.pytorch.org/whl/cu118/xformers-0.0.23%2Bcu118-cp310-cp310-manylinux2014_x86_64.whl ; python_version=='3.10' and platform_system == 'Linux'",
    "xformers @ https://download.pytorch.org/whl/cu118/xformers-0.0.23%2Bcu118-cp311-cp311-manylinux2014_x86_64.whl ; python_version=='3.11' and platform_system == 'Linux'",
]
cu121onlytorch211 = [
    "xformers @ https://download.pytorch.org/whl/cu121/xformers-0.0.23-cp39-cp39-manylinux2014_x86_64.whl ; python_version=='3.9' and platform_system == 'Linux'",
    "xformers @ https://download.pytorch.org/whl/cu121/xformers-0.0.23-cp310-cp310-manylinux2014_x86_64.whl ; python_version=='3.10' and platform_system == 'Linux'",
    "xformers @ https://download.pytorch.org/whl/cu121/xformers-0.0.23-cp311-cp311-manylinux2014_x86_64.whl ; python_version=='3.11' and platform_system == 'Linux'",
]
cu118onlytorch212 = [
    "xformers @ https://download.pytorch.org/whl/cu118/xformers-0.0.23.post1%2Bcu118-cp39-cp39-manylinux2014_x86_64.whl ; python_version=='3.9' and platform_system == 'Linux'",
    "xformers @ https://download.pytorch.org/whl/cu118/xformers-0.0.23.post1%2Bcu118-cp310-cp310-manylinux2014_x86_64.whl ; python_version=='3.10' and platform_system == 'Linux'",
    "xformers @ https://download.pytorch.org/whl/cu118/xformers-0.0.23.post1%2Bcu118-cp311-cp311-manylinux2014_x86_64.whl ; python_version=='3.11' and platform_system == 'Linux'",
]
cu121onlytorch212 = [
    "xformers @ https://download.pytorch.org/whl/cu121/xformers-0.0.23.post1-cp39-cp39-manylinux2014_x86_64.whl ; python_version=='3.9' and platform_system == 'Linux'",
    "xformers @ https://download.pytorch.org/whl/cu121/xformers-0.0.23.post1-cp310-cp310-manylinux2014_x86_64.whl ; python_version=='3.10' and platform_system == 'Linux'",
    "xformers @ https://download.pytorch.org/whl/cu121/xformers-0.0.23.post1-cp311-cp311-manylinux2014_x86_64.whl ; python_version=='3.11' and platform_system == 'Linux'",
]
cu118onlytorch220 = [
    "xformers @ https://download.pytorch.org/whl/cu118/xformers-0.0.24%2Bcu118-cp39-cp39-manylinux2014_x86_64.whl ; python_version=='3.9' and platform_system == 'Linux'",
    "xformers @ https://download.pytorch.org/whl/cu118/xformers-0.0.24%2Bcu118-cp310-cp310-manylinux2014_x86_64.whl ; python_version=='3.10' and platform_system == 'Linux'",
    "xformers @ https://download.pytorch.org/whl/cu118/xformers-0.0.24%2Bcu118-cp311-cp311-manylinux2014_x86_64.whl ; python_version=='3.11' and platform_system == 'Linux'",
]
cu121onlytorch220 = [
    "xformers @ https://download.pytorch.org/whl/cu121/xformers-0.0.24-cp39-cp39-manylinux2014_x86_64.whl ; python_version=='3.9' and platform_system == 'Linux'",
    "xformers @ https://download.pytorch.org/whl/cu121/xformers-0.0.24-cp310-cp310-manylinux2014_x86_64.whl ; python_version=='3.10' and platform_system == 'Linux'",
    "xformers @ https://download.pytorch.org/whl/cu121/xformers-0.0.24-cp311-cp311-manylinux2014_x86_64.whl ; python_version=='3.11' and platform_system == 'Linux'",
]
cu118onlytorch230 = [
    "xformers @ https://download.pytorch.org/whl/cu118/xformers-0.0.27%2Bcu118-cp39-cp39-manylinux2014_x86_64.whl ; python_version=='3.9' and platform_system == 'Linux'",
    "xformers @ https://download.pytorch.org/whl/cu118/xformers-0.0.27%2Bcu118-cp310-cp310-manylinux2014_x86_64.whl ; python_version=='3.10' and platform_system == 'Linux'",
    "xformers @ https://download.pytorch.org/whl/cu118/xformers-0.0.27%2Bcu118-cp311-cp311-manylinux2014_x86_64.whl ; python_version=='3.11' and platform_system == 'Linux'",
    "xformers @ https://download.pytorch.org/whl/cu118/xformers-0.0.27%2Bcu118-cp312-cp312-manylinux2014_x86_64.whl ; python_version=='3.12' and platform_system == 'Linux'",
]
cu121onlytorch230 = [
    "xformers @ https://download.pytorch.org/whl/cu121/xformers-0.0.27-cp39-cp39-manylinux2014_x86_64.whl ; python_version=='3.9' and platform_system == 'Linux'",
    "xformers @ https://download.pytorch.org/whl/cu121/xformers-0.0.27-cp310-cp310-manylinux2014_x86_64.whl ; python_version=='3.10' and platform_system == 'Linux'",
    "xformers @ https://download.pytorch.org/whl/cu121/xformers-0.0.27-cp311-cp311-manylinux2014_x86_64.whl ; python_version=='3.11' and platform_system == 'Linux'",
    "xformers @ https://download.pytorch.org/whl/cu121/xformers-0.0.27-cp312-cp312-manylinux2014_x86_64.whl ; python_version=='3.12' and platform_system == 'Linux'",
]
cu118onlytorch240 = [
    "xformers @ https://download.pytorch.org/whl/cu118/xformers-0.0.27.post2%2Bcu118-cp39-cp39-manylinux2014_x86_64.whl ; python_version=='3.9' and platform_system == 'Linux'",
    "xformers @ https://download.pytorch.org/whl/cu118/xformers-0.0.27.post2%2Bcu118-cp310-cp310-manylinux2014_x86_64.whl ; python_version=='3.10' and platform_system == 'Linux'",
    "xformers @ https://download.pytorch.org/whl/cu118/xformers-0.0.27.post2%2Bcu118-cp311-cp311-manylinux2014_x86_64.whl ; python_version=='3.11' and platform_system == 'Linux'",
    "xformers @ https://download.pytorch.org/whl/cu118/xformers-0.0.27.post2%2Bcu118-cp312-cp312-manylinux2014_x86_64.whl ; python_version=='3.12' and platform_system == 'Linux'",
]
cu121onlytorch240 = [
    "xformers @ https://download.pytorch.org/whl/cu121/xformers-0.0.28.post1-cp39-cp39-manylinux_2_28_x86_64.whl ; python_version=='3.9' and platform_system == 'Linux'",
    "xformers @ https://download.pytorch.org/whl/cu121/xformers-0.0.28.post1-cp310-cp310-manylinux_2_28_x86_64.whl ; python_version=='3.10' and platform_system == 'Linux'",
    "xformers @ https://download.pytorch.org/whl/cu121/xformers-0.0.28.post1-cp311-cp311-manylinux_2_28_x86_64.whl ; python_version=='3.11' and platform_system == 'Linux'",
    "xformers @ https://download.pytorch.org/whl/cu121/xformers-0.0.28.post1-cp312-cp312-manylinux_2_28_x86_64.whl ; python_version=='3.12' and platform_system == 'Linux'",
]
cu124onlytorch240 = [
    "xformers @ https://download.pytorch.org/whl/cu124/xformers-0.0.28.post1-cp39-cp39-manylinux_2_28_x86_64.whl ; python_version=='3.9' and platform_system == 'Linux'",
    "xformers @ https://download.pytorch.org/whl/cu124/xformers-0.0.28.post1-cp310-cp310-manylinux_2_28_x86_64.whl ; python_version=='3.10' and platform_system == 'Linux'",
    "xformers @ https://download.pytorch.org/whl/cu124/xformers-0.0.28.post1-cp311-cp311-manylinux_2_28_x86_64.whl ; python_version=='3.11' and platform_system == 'Linux'",
    "xformers @ https://download.pytorch.org/whl/cu124/xformers-0.0.28.post1-cp312-cp312-manylinux_2_28_x86_64.whl ; python_version=='3.12' and platform_system == 'Linux'",
    "xformers @ https://download.pytorch.org/whl/cu124/xformers-0.0.28.post1-cp39-cp39-win_amd64.whl ; python_version=='3.9' and platform_system == 'Windows'",
    "xformers @ https://download.pytorch.org/whl/cu124/xformers-0.0.28.post1-cp310-cp310-win_amd64.whl ; python_version=='3.10' and platform_system == 'Windows'",
    "xformers @ https://download.pytorch.org/whl/cu124/xformers-0.0.28.post1-cp311-cp311-win_amd64.whl ; python_version=='3.11' and platform_system == 'Windows'",
    "xformers @ https://download.pytorch.org/whl/cu124/xformers-0.0.28.post1-cp312-cp312-win_amd64.whl ; python_version=='3.12' and platform_system == 'Windows'",
]
cu118onlytorch250 = [
    "xformers @ https://download.pytorch.org/whl/cu118/xformers-0.0.28.post2-cp39-cp39-manylinux_2_28_x86_64.whl ; python_version=='3.9' and platform_system == 'Linux'",
    "xformers @ https://download.pytorch.org/whl/cu118/xformers-0.0.28.post2-cp310-cp310-manylinux_2_28_x86_64.whl ; python_version=='3.10' and platform_system == 'Linux'",
    "xformers @ https://download.pytorch.org/whl/cu118/xformers-0.0.28.post2-cp311-cp311-manylinux_2_28_x86_64.whl ; python_version=='3.11' and platform_system == 'Linux'",
    "xformers @ https://download.pytorch.org/whl/cu118/xformers-0.0.28.post2-cp312-cp312-manylinux_2_28_x86_64.whl ; python_version=='3.12' and platform_system == 'Linux'",
]
cu121onlytorch250 = [
    "xformers @ https://download.pytorch.org/whl/cu121/xformers-0.0.28.post2-cp39-cp39-manylinux_2_28_x86_64.whl ; python_version=='3.9' and platform_system == 'Linux'",
    "xformers @ https://download.pytorch.org/whl/cu121/xformers-0.0.28.post2-cp310-cp310-manylinux_2_28_x86_64.whl ; python_version=='3.10' and platform_system == 'Linux'",
    "xformers @ https://download.pytorch.org/whl/cu121/xformers-0.0.28.post2-cp311-cp311-manylinux_2_28_x86_64.whl ; python_version=='3.11' and platform_system == 'Linux'",
    "xformers @ https://download.pytorch.org/whl/cu121/xformers-0.0.28.post2-cp312-cp312-manylinux_2_28_x86_64.whl ; python_version=='3.12' and platform_system == 'Linux'",
]
cu124onlytorch250 = [
    "xformers @ https://download.pytorch.org/whl/cu124/xformers-0.0.28.post2-cp39-cp39-manylinux_2_28_x86_64.whl ; python_version=='3.9' and platform_system == 'Linux'",
    "xformers @ https://download.pytorch.org/whl/cu124/xformers-0.0.28.post2-cp310-cp310-manylinux_2_28_x86_64.whl ; python_version=='3.10' and platform_system == 'Linux'",
    "xformers @ https://download.pytorch.org/whl/cu124/xformers-0.0.28.post2-cp311-cp311-manylinux_2_28_x86_64.whl ; python_version=='3.11' and platform_system == 'Linux'",
    "xformers @ https://download.pytorch.org/whl/cu124/xformers-0.0.28.post2-cp312-cp312-manylinux_2_28_x86_64.whl ; python_version=='3.12' and platform_system == 'Linux'",
    "xformers @ https://download.pytorch.org/whl/cu124/xformers-0.0.28.post2-cp39-cp39-win_amd64.whl ; python_version=='3.9' and platform_system == 'Windows'",
    "xformers @ https://download.pytorch.org/whl/cu124/xformers-0.0.28.post2-cp310-cp310-win_amd64.whl ; python_version=='3.10' and platform_system == 'Windows'",
    "xformers @ https://download.pytorch.org/whl/cu124/xformers-0.0.28.post2-cp311-cp311-win_amd64.whl ; python_version=='3.11' and platform_system == 'Windows'",
    "xformers @ https://download.pytorch.org/whl/cu124/xformers-0.0.28.post2-cp312-cp312-win_amd64.whl ; python_version=='3.12' and platform_system == 'Windows'",
]
cu118onlytorch251 = [
    "xformers @ https://download.pytorch.org/whl/cu118/xformers-0.0.29.post1-cp39-cp39-manylinux_2_28_x86_64.whl ; python_version=='3.9' and platform_system == 'Linux'",
    "xformers @ https://download.pytorch.org/whl/cu118/xformers-0.0.29.post1-cp310-cp310-manylinux_2_28_x86_64.whl ; python_version=='3.10' and platform_system == 'Linux'",
    "xformers @ https://download.pytorch.org/whl/cu118/xformers-0.0.29.post1-cp311-cp311-manylinux_2_28_x86_64.whl ; python_version=='3.11' and platform_system == 'Linux'",
    "xformers @ https://download.pytorch.org/whl/cu118/xformers-0.0.29.post1-cp312-cp312-manylinux_2_28_x86_64.whl ; python_version=='3.12' and platform_system == 'Linux'",
]
cu121onlytorch251 = [
    "xformers @ https://download.pytorch.org/whl/cu121/xformers-0.0.29.post1-cp39-cp39-manylinux_2_28_x86_64.whl ; python_version=='3.9' and platform_system == 'Linux'",
    "xformers @ https://download.pytorch.org/whl/cu121/xformers-0.0.29.post1-cp310-cp310-manylinux_2_28_x86_64.whl ; python_version=='3.10' and platform_system == 'Linux'",
    "xformers @ https://download.pytorch.org/whl/cu121/xformers-0.0.29.post1-cp311-cp311-manylinux_2_28_x86_64.whl ; python_version=='3.11' and platform_system == 'Linux'",
    "xformers @ https://download.pytorch.org/whl/cu121/xformers-0.0.29.post1-cp312-cp312-manylinux_2_28_x86_64.whl ; python_version=='3.12' and platform_system == 'Linux'",
]
cu124onlytorch251 = [
    "xformers @ https://download.pytorch.org/whl/cu124/xformers-0.0.29.post1-cp39-cp39-manylinux_2_28_x86_64.whl ; python_version=='3.9' and platform_system == 'Linux'",
    "xformers @ https://download.pytorch.org/whl/cu124/xformers-0.0.29.post1-cp310-cp310-manylinux_2_28_x86_64.whl ; python_version=='3.10' and platform_system == 'Linux'",
    "xformers @ https://download.pytorch.org/whl/cu124/xformers-0.0.29.post1-cp311-cp311-manylinux_2_28_x86_64.whl ; python_version=='3.11' and platform_system == 'Linux'",
    "xformers @ https://download.pytorch.org/whl/cu124/xformers-0.0.29.post1-cp312-cp312-manylinux_2_28_x86_64.whl ; python_version=='3.12' and platform_system == 'Linux'",
    "xformers @ https://download.pytorch.org/whl/cu124/xformers-0.0.29.post1-cp39-cp39-win_amd64.whl ; python_version=='3.9' and platform_system == 'Windows'",
    "xformers @ https://download.pytorch.org/whl/cu124/xformers-0.0.29.post1-cp310-cp310-win_amd64.whl ; python_version=='3.10' and platform_system == 'Windows'",
    "xformers @ https://download.pytorch.org/whl/cu124/xformers-0.0.29.post1-cp311-cp311-win_amd64.whl ; python_version=='3.11' and platform_system == 'Windows'",
    "xformers @ https://download.pytorch.org/whl/cu124/xformers-0.0.29.post1-cp312-cp312-win_amd64.whl ; python_version=='3.12' and platform_system == 'Windows'",
]
cu118onlytorch260 = [
    "xformers @ https://download.pytorch.org/whl/cu118/xformers-0.0.29.post3-cp39-cp39-manylinux_2_28_x86_64.whl ; python_version=='3.9' and platform_system == 'Linux'",
    "xformers @ https://download.pytorch.org/whl/cu118/xformers-0.0.29.post3-cp310-cp310-manylinux_2_28_x86_64.whl ; python_version=='3.10' and platform_system == 'Linux'",
    "xformers @ https://download.pytorch.org/whl/cu118/xformers-0.0.29.post3-cp311-cp311-manylinux_2_28_x86_64.whl ; python_version=='3.11' and platform_system == 'Linux'",
    "xformers @ https://download.pytorch.org/whl/cu118/xformers-0.0.29.post3-cp312-cp312-manylinux_2_28_x86_64.whl ; python_version=='3.12' and platform_system == 'Linux'",
]
cu124onlytorch260 = [
    "xformers @ https://download.pytorch.org/whl/cu124/xformers-0.0.29.post3-cp39-cp39-manylinux_2_28_x86_64.whl ; python_version=='3.9' and platform_system == 'Linux'",
    "xformers @ https://download.pytorch.org/whl/cu124/xformers-0.0.29.post3-cp310-cp310-manylinux_2_28_x86_64.whl ; python_version=='3.10' and platform_system == 'Linux'",
    "xformers @ https://download.pytorch.org/whl/cu124/xformers-0.0.29.post3-cp311-cp311-manylinux_2_28_x86_64.whl ; python_version=='3.11' and platform_system == 'Linux'",
    "xformers @ https://download.pytorch.org/whl/cu124/xformers-0.0.29.post3-cp312-cp312-manylinux_2_28_x86_64.whl ; python_version=='3.12' and platform_system == 'Linux'",
    "xformers @ https://download.pytorch.org/whl/cu124/xformers-0.0.29.post3-cp39-cp39-win_amd64.whl ; python_version=='3.9' and platform_system == 'Windows'",
    "xformers @ https://download.pytorch.org/whl/cu124/xformers-0.0.29.post3-cp310-cp310-win_amd64.whl ; python_version=='3.10' and platform_system == 'Windows'",
    "xformers @ https://download.pytorch.org/whl/cu124/xformers-0.0.29.post3-cp311-cp311-win_amd64.whl ; python_version=='3.11' and platform_system == 'Windows'",
    "xformers @ https://download.pytorch.org/whl/cu124/xformers-0.0.29.post3-cp312-cp312-win_amd64.whl ; python_version=='3.12' and platform_system == 'Windows'",
]
cu126onlytorch260 = [
    "xformers @ https://download.pytorch.org/whl/cu126/xformers-0.0.29.post3-cp39-cp39-manylinux_2_28_x86_64.whl ; python_version=='3.9' and platform_system == 'Linux'",
    "xformers @ https://download.pytorch.org/whl/cu126/xformers-0.0.29.post3-cp310-cp310-manylinux_2_28_x86_64.whl ; python_version=='3.10' and platform_system == 'Linux'",
    "xformers @ https://download.pytorch.org/whl/cu126/xformers-0.0.29.post3-cp311-cp311-manylinux_2_28_x86_64.whl ; python_version=='3.11' and platform_system == 'Linux'",
    "xformers @ https://download.pytorch.org/whl/cu126/xformers-0.0.29.post3-cp312-cp312-manylinux_2_28_x86_64.whl ; python_version=='3.12' and platform_system == 'Linux'",
    "xformers @ https://download.pytorch.org/whl/cu126/xformers-0.0.29.post3-cp39-cp39-win_amd64.whl ; python_version=='3.9' and platform_system == 'Windows'",
    "xformers @ https://download.pytorch.org/whl/cu126/xformers-0.0.29.post3-cp310-cp310-win_amd64.whl ; python_version=='3.10' and platform_system == 'Windows'",
    "xformers @ https://download.pytorch.org/whl/cu126/xformers-0.0.29.post3-cp311-cp311-win_amd64.whl ; python_version=='3.11' and platform_system == 'Windows'",
    "xformers @ https://download.pytorch.org/whl/cu126/xformers-0.0.29.post3-cp312-cp312-win_amd64.whl ; python_version=='3.12' and platform_system == 'Windows'",
]
cu118 = [
    "unsloth[huggingface]",
    "bitsandbytes>=0.43.3",
    "unsloth[cu118only]",
]
cu121 = [
    "unsloth[huggingface]",
    "bitsandbytes>=0.43.3",
    "unsloth[cu121only]",
]
cu118-torch211 = [
    "unsloth[huggingface]",
    "bitsandbytes>=0.43.3",
    "unsloth[cu118onlytorch211]",
]
cu121-torch211 = [
    "unsloth[huggingface]",
    "bitsandbytes>=0.43.3",
    "unsloth[cu121onlytorch211]",
]
cu118-torch212 = [
    "unsloth[huggingface]",
    "bitsandbytes>=0.43.3",
    "unsloth[cu118onlytorch212]",
]
cu121-torch212 = [
    "unsloth[huggingface]",
    "bitsandbytes>=0.43.3",
    "unsloth[cu121onlytorch212]",
]
cu118-torch220 = [
    "unsloth[huggingface]",
    "bitsandbytes>=0.43.3",
    "unsloth[cu118onlytorch220]",
]
cu121-torch220 = [
    "unsloth[huggingface]",
    "bitsandbytes>=0.43.3",
    "unsloth[cu121onlytorch220]",
]
cu118-torch230 = [
    "unsloth[huggingface]",
    "bitsandbytes>=0.43.3",
    "unsloth[cu118onlytorch230]",
]
cu121-torch230 = [
    "unsloth[huggingface]",
    "bitsandbytes>=0.43.3",
    "unsloth[cu121onlytorch230]",
]
cu118-torch240 = [
    "unsloth[huggingface]",
    "bitsandbytes>=0.43.3",
    "unsloth[cu118onlytorch240]",
]
cu121-torch240 = [
    "unsloth[huggingface]",
    "bitsandbytes>=0.43.3",
    "unsloth[cu121onlytorch240]",
]
cu124-torch240 = [
    "unsloth[huggingface]",
    "bitsandbytes>=0.43.3",
    "unsloth[cu124onlytorch240]",
]
cu118-torch250 = [
    "unsloth[huggingface]",
    "bitsandbytes>=0.43.3",
    "unsloth[cu118onlytorch250]",
]
cu121-torch250 = [
    "unsloth[huggingface]",
    "bitsandbytes>=0.43.3",
    "unsloth[cu121onlytorch250]",
]
cu124-torch250 = [
    "unsloth[huggingface]",
    "bitsandbytes>=0.43.3",
    "unsloth[cu124onlytorch250]",
]
cu118-torch251 = [
    "unsloth[huggingface]",
    "bitsandbytes>=0.43.3",
    "unsloth[cu118onlytorch251]",
]
cu121-torch251 = [
    "unsloth[huggingface]",
    "bitsandbytes>=0.43.3",
    "unsloth[cu121onlytorch251]",
]
cu124-torch251 = [
    "unsloth[huggingface]",
    "bitsandbytes>=0.43.3",
    "unsloth[cu124onlytorch251]",
]
cu118-torch260 = [
    "unsloth[huggingface]",
    "bitsandbytes>=0.45.1",
    "unsloth[cu118onlytorch260]",
]
cu124-torch260 = [
    "unsloth[huggingface]",
    "bitsandbytes>=0.45.1",
    "unsloth[cu124onlytorch260]",
]
cu126-torch260 = [
    "unsloth[huggingface]",
    "bitsandbytes>=0.45.1",
    "unsloth[cu126onlytorch260]",
]
kaggle = [
    "unsloth[huggingface]",
]
kaggle-new = [
    "unsloth[huggingface]",
    "bitsandbytes>=0.43.3",
]
conda = [
    "unsloth[huggingface]",
]
colab-torch211 = [
    "unsloth[huggingface]",
    "bitsandbytes>=0.43.3",
    "unsloth[cu121onlytorch211]",
]
colab-ampere-torch211 = [
    "unsloth[huggingface]",
    "bitsandbytes>=0.43.3",
    "unsloth[cu121onlytorch211]",
    "packaging",
    "ninja",
    "flash-attn>=2.6.3",
]
colab-torch220 = [
    "unsloth[huggingface]",
    "bitsandbytes>=0.43.3",
    "unsloth[cu121onlytorch220]",
]
colab-ampere-torch220 = [
    "unsloth[huggingface]",
    "bitsandbytes>=0.43.3",
    "unsloth[cu121onlytorch220]",
    "packaging",
    "ninja",
    "flash-attn>=2.6.3",
]
colab-new = [
    "unsloth_zoo>=2025.3.1",
    "packaging",
    "tyro",
    "transformers>=4.46.1,!=4.47.0",
    "datasets>=2.16.0",
    "sentencepiece>=0.2.0",
    "tqdm",
    "psutil",
    "wheel>=0.42.0",
    "numpy",
    "protobuf<4.0.0",
    "huggingface_hub",
    "hf_transfer",
    "bitsandbytes>=0.43.3",
    "unsloth[triton]",
]
colab-no-deps = [
    "accelerate>=0.34.1",
    "trl>=0.7.9,!=0.9.0,!=0.9.1,!=0.9.2,!=0.9.3,!=0.15.0,<=0.15.2",
    "peft>=0.7.1",
    "xformers",
    "bitsandbytes>=0.46.1",
    "protobuf<4.0.0",
]
colab = [
    "unsloth[cu121]",
]
flashattention = [
    "packaging ; platform_system == 'Linux'",
    "ninja ; platform_system == 'Linux'",
    "flash-attn>=2.6.3 ; platform_system == 'Linux'",
]
colab-ampere = [
    "unsloth[colab-ampere-torch220]",
    "unsloth[flashattention]",
]
cu118-ampere = [
    "unsloth[huggingface]",
    "bitsandbytes>=0.43.3",
    "unsloth[cu118only]",
    "unsloth[flashattention]",
]
cu121-ampere = [
    "unsloth[huggingface]",
    "bitsandbytes>=0.43.3",
    "unsloth[cu121only]",
    "unsloth[flashattention]",
]
cu118-ampere-torch211 = [
    "unsloth[huggingface]",
    "bitsandbytes>=0.43.3",
    "unsloth[cu118onlytorch211]",
    "unsloth[flashattention]",
]
cu121-ampere-torch211 = [
    "unsloth[huggingface]",
    "bitsandbytes>=0.43.3",
    "unsloth[cu121onlytorch211]",
    "unsloth[flashattention]",
]
cu118-ampere-torch220 = [
    "unsloth[huggingface]",
    "bitsandbytes>=0.43.3",
    "unsloth[cu118onlytorch220]",
    "unsloth[flashattention]",
]
cu121-ampere-torch220 = [
    "unsloth[huggingface]",
    "bitsandbytes>=0.43.3",
    "unsloth[cu121onlytorch220]",
    "unsloth[flashattention]",
]
cu118-ampere-torch230 = [
    "unsloth[huggingface]",
    "bitsandbytes>=0.43.3",
    "unsloth[cu118onlytorch230]",
    "unsloth[flashattention]",
]
cu121-ampere-torch230 = [
    "unsloth[huggingface]",
    "bitsandbytes>=0.43.3",
    "unsloth[cu121onlytorch230]",
    "unsloth[flashattention]",
]
cu118-ampere-torch240 = [
    "unsloth[huggingface]",
    "bitsandbytes>=0.43.3",
    "unsloth[cu118onlytorch240]",
    "unsloth[flashattention]",
]
cu121-ampere-torch240 = [
    "unsloth[huggingface]",
    "bitsandbytes>=0.43.3",
    "unsloth[cu121onlytorch240]",
    "unsloth[flashattention]",
]
cu124-ampere-torch240 = [
    "unsloth[huggingface]",
    "bitsandbytes>=0.43.3",
    "unsloth[cu124onlytorch240]",
    "unsloth[flashattention]",
]
cu118-ampere-torch250 = [
    "unsloth[huggingface]",
    "bitsandbytes>=0.43.3",
    "unsloth[cu118onlytorch250]",
    "unsloth[flashattention]",
]
cu121-ampere-torch250 = [
    "unsloth[huggingface]",
    "bitsandbytes>=0.43.3",
    "unsloth[cu121onlytorch250]",
    "unsloth[flashattention]",
]
cu124-ampere-torch250 = [
    "unsloth[huggingface]",
    "bitsandbytes>=0.43.3",
    "unsloth[cu124onlytorch250]",
    "unsloth[flashattention]",
]
cu118-ampere-torch251 = [
    "unsloth[huggingface]",
    "bitsandbytes>=0.43.3",
    "unsloth[cu118onlytorch251]",
    "unsloth[flashattention]",
]
cu121-ampere-torch251 = [
    "unsloth[huggingface]",
    "bitsandbytes>=0.43.3",
    "unsloth[cu121onlytorch251]",
    "unsloth[flashattention]",
]
cu124-ampere-torch251 = [
    "unsloth[huggingface]",
    "bitsandbytes>=0.43.3",
    "unsloth[cu124onlytorch251]",
    "unsloth[flashattention]",
]
cu118-ampere-torch260 = [
    "unsloth[huggingface]",
    "bitsandbytes>=0.45.1",
    "unsloth[cu118onlytorch260]",
    "unsloth[flashattention]",
]
cu124-ampere-torch260 = [
    "unsloth[huggingface]",
    "bitsandbytes>=0.45.1",
    "unsloth[cu124onlytorch260]",
    "unsloth[flashattention]",
]
cu126-ampere-torch260 = [
    "unsloth[huggingface]",
    "bitsandbytes>=0.45.1",
    "unsloth[cu126onlytorch260]",
    "unsloth[flashattention]",
]

[project.urls]
homepage = "http://www.unsloth.ai"
documentation = "https://github.com/unslothai/unsloth"
repository = "https://github.com/unslothai/unsloth"<|MERGE_RESOLUTION|>--- conflicted
+++ resolved
@@ -7,11 +7,7 @@
 dynamic = ["version"]
 description = "2-5X faster LLM finetuning"
 readme = "README.md"
-<<<<<<< HEAD
-requires-python = ">=3.9,<=3.12"
-=======
 requires-python = ">=3.9,<3.13"
->>>>>>> 53202efb
 license = {file = "LICENSE"}
 keywords = ["ai", "llm",]
 authors = [
